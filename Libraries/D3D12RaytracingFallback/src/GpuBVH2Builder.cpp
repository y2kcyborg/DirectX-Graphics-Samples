--- conflicted
+++ resolved
@@ -316,17 +316,13 @@
             m_treeletReorder.Optimize(
                 pCommandList,
                 numElements,
-                hierarchyBuffer,
+                hierarchyBuffer,                
                 nodeCountBuffer,
                 sceneAABBScratchMemory,
                 outputElementBuffer,
                 baseTreeletsCountBuffer,
                 baseTreeletsIndexBuffer,
-<<<<<<< HEAD
-                pDesc->Flags);
-=======
                 pDesc->Inputs.Flags);
->>>>>>> 0118dc78
 #endif
         }
     }
