//*********************************************************
//
// Copyright (c) Microsoft. All rights reserved.
// This code is licensed under the MIT License (MIT).
// THIS CODE IS PROVIDED *AS IS* WITHOUT WARRANTY OF
// ANY KIND, EITHER EXPRESS OR IMPLIED, INCLUDING ANY
// IMPLIED WARRANTIES OF FITNESS FOR A PARTICULAR
// PURPOSE, MERCHANTABILITY, OR NON-INFRINGEMENT.
//
//*********************************************************

#pragma once

#include "DXSample.h"

using namespace DirectX;

// Note that while ComPtr is used to manage the lifetime of resources on the CPU,
// it has no understanding of the lifetime of resources on the GPU. Apps must account
// for the GPU lifetime of resources to avoid destroying objects that may still be
// referenced by the GPU.
// An example of this can be found in the class method: OnDestroy().
using Microsoft::WRL::ComPtr;

class UILayer;

// Illustrate how to render to a target that supports HDR.
class D3D12HDR : public DXSample
{
public:
<<<<<<< HEAD
	D3D12HDR(UINT width, UINT height, std::wstring name);

	inline ID3D12Device* GetDevice() { return m_device.Get(); }
    inline ID3D12CommandQueue* GetCommandQueue() { return m_commandQueue.Get(); }
	inline ID3D12Resource* GetUIRenderTarget() { return m_UIRenderTarget.Get(); }
	inline DXGI_FORMAT GetBackBufferFormat() { return m_swapChainFormats[m_currentSwapChainBitDepth]; }
	inline std::wstring GetDisplayCurve()
	{
		return m_rootConstants[DisplayCurve] == sRGB ? L"sRGB" : m_rootConstants[DisplayCurve] == ST2084 ? L"ST.2084" : L"Linear";
	}
	inline bool GetHDRSupport() { return m_hdrSupport; }
	inline float GetReferenceWhiteNits() { return m_referenceWhiteNits; }
=======
    D3D12HDR(UINT width, UINT height, std::wstring name);

    inline ID3D12Device* GetDevice() { return m_device.Get(); }
    inline ID3D12CommandQueue* GetCommandQueue() { return m_commandQueue.Get(); }
    inline ID3D12Resource* GetUIRenderTarget() { return m_UIRenderTarget.Get(); }
    inline DXGI_FORMAT GetBackBufferFormat() { return m_swapChainFormats[m_currentSwapChainBitDepth]; }
    inline std::wstring GetDisplayCurve()
    {
        return m_rootConstants[DisplayCurve] == sRGB ? L"sRGB" : m_rootConstants[DisplayCurve] == ST2084 ? L"ST.2084" : L"Linear";
    }
    inline bool GetHDRSupport() { return m_hdrSupport; }
    inline float GetReferenceWhiteNits() { return m_referenceWhiteNits; }
>>>>>>> aee9b669
    inline UINT GetHDRMetaDataPoolIndex() { return m_hdrMetaDataPoolIdx; }

    static const float HDRMetaDataPool[4][4];
    static const UINT FrameCount = 2;

protected:
    virtual void OnInit();
    virtual void OnUpdate();
    virtual void OnRender();
    virtual void OnSizeChanged(UINT width, UINT height, bool minimized);
    virtual void OnWindowMoved(int xPos, int yPos);
    virtual void OnDestroy();
    virtual void OnKeyDown(UINT8 key);
    virtual void OnDisplayChanged();
    virtual IDXGISwapChain* GetSwapchain() { return m_swapChain.Get(); }

private:
    static const float ClearColor[4];
    static const UINT TrianglesVertexCount = 18;

    // Vertex definitions.
    struct GradientVertex
    {
        XMFLOAT3 position;
        XMFLOAT3 color;
    };

    struct TrianglesVertex
    {
        XMFLOAT3 position;
        XMFLOAT2 uv;
    };

    struct PresentVertex
    {
        XMFLOAT3 position;
        XMFLOAT2 uv;
    };

    struct DisplayChromacities
    {
        float RedX;
        float RedY;
        float GreenX;
        float GreenY;
        float BlueX;
        float BlueY;
        float WhiteX;
        float WhiteY;
    };

    enum PipelineStates
    {
        GradientPSO = 0,
        PalettePSO,
        Present8bitPSO,
        Present10bitPSO,
        Present16bitPSO,
        PipelineStateCount
    };

    enum SwapChainBitDepth
    {
        _8 = 0,
        _10,
        _16,
        SwapChainBitDepthCount
    };

    enum RootConstants
    {
        ReferenceWhiteNits = 0,
        DisplayCurve,
        RootConstantsCount
    };

    enum DisplayCurve
    {
        sRGB = 0,    // The display expects an sRGB signal.
        ST2084,        // The display expects an HDR10 signal.
        None        // The display expects a linear signal.
    };


    // Pipeline objects.
    CD3DX12_VIEWPORT m_viewport;
    CD3DX12_RECT m_scissorRect;
    ComPtr<IDXGIFactory4> m_dxgiFactory;
    ComPtr<IDXGISwapChain4> m_swapChain;
    ComPtr<ID3D12Device> m_device;
    ComPtr<ID3D12Resource> m_renderTargets[FrameCount];
    ComPtr<ID3D12Resource> m_intermediateRenderTarget;
    ComPtr<ID3D12Resource> m_UIRenderTarget;
    ComPtr<ID3D12CommandAllocator> m_commandAllocators[FrameCount];
    ComPtr<ID3D12CommandQueue> m_commandQueue;
    ComPtr<ID3D12RootSignature> m_rootSignature;
    ComPtr<ID3D12DescriptorHeap> m_rtvHeap;
    ComPtr<ID3D12DescriptorHeap> m_srvHeap;
    UINT m_rtvDescriptorSize;
    UINT m_srvDescriptorSize;
    DXGI_FORMAT m_swapChainFormats[SwapChainBitDepthCount];
    DXGI_COLOR_SPACE_TYPE m_currentSwapChainColorSpace;
    SwapChainBitDepth m_currentSwapChainBitDepth;
    bool m_swapChainFormatChanged;
    DXGI_FORMAT m_intermediateRenderTargetFormat;
    UINT m_dxgiFactoryFlags;

    // App resources.
    ComPtr<ID3D12PipelineState> m_pipelineStates[PipelineStateCount];
    ComPtr<ID3D12GraphicsCommandList> m_commandList;
    ComPtr<ID3D12Resource> m_vertexBuffer;
    ComPtr<ID3D12Resource> m_vertexBufferUpload;
    D3D12_VERTEX_BUFFER_VIEW m_gradientVertexBufferView;
    D3D12_VERTEX_BUFFER_VIEW m_trianglesVertexBufferView;
    D3D12_VERTEX_BUFFER_VIEW m_presentVertexBufferView;
    UINT m_rootConstants[RootConstantsCount];
    float* m_rootConstantsF;
    bool m_updateVertexBuffer;
    std::shared_ptr<UILayer> m_uiLayer;
    bool m_enableUI = true;
    UINT m_hdrMetaDataPoolIdx = 0;

<<<<<<< HEAD
	// Color.
	bool m_hdrSupport = false;
	bool m_enableST2084 = false;
	float m_referenceWhiteNits = 80.0f;	// The reference brightness level of the display.

	// Synchronization objects.
	UINT m_frameIndex;
	HANDLE m_fenceEvent;
	ComPtr<ID3D12Fence> m_fence;
	UINT64 m_fenceValues[FrameCount];

	// Track the state of the window.
	// If it's minimized the app may decide not to render frames.
	bool m_windowVisible;
	bool m_windowedMode;

	void LoadPipeline();
	void LoadAssets();
	void LoadSizeDependentResources();
	XMFLOAT3 TransformVertex(XMFLOAT2 point, XMFLOAT2 offset);
	void UpdateVertexBuffer();
	void RenderScene();
	void WaitForGpu();
	void MoveToNextFrame();
=======
    // Color.
    bool m_hdrSupport = false;
    bool m_enableST2084 = false;
    float m_referenceWhiteNits = 80.0f;    // The reference brightness level of the display.

    // Synchronization objects.
    UINT m_frameIndex;
    HANDLE m_fenceEvent;
    ComPtr<ID3D12Fence> m_fence;
    UINT64 m_fenceValues[FrameCount];

    // Track the state of the window.
    // If it's minimized the app may decide not to render frames.
    bool m_windowVisible;
    bool m_windowedMode;

    void LoadPipeline();
    void LoadAssets();
    void LoadSizeDependentResources();
    XMFLOAT3 TransformVertex(XMFLOAT2 point, XMFLOAT2 offset);
    void UpdateVertexBuffer();
    void RenderScene();
    void WaitForGpu();
    void MoveToNextFrame();
>>>>>>> aee9b669
    void EnsureSwapChainColorSpace(SwapChainBitDepth d, bool enableST2084);
    void CheckDisplayHDRSupport();
    void SetHDRMetaData(float MaxOutputNits = 1000.0f, float MinOutputNits = 0.001f, float MaxCLL = 2000.0f, float MaxFALL = 500.0f);
    void UpdateSwapChainBuffer(UINT width, UINT height, DXGI_FORMAT format);
};<|MERGE_RESOLUTION|>--- conflicted
+++ resolved
@@ -28,20 +28,6 @@
 class D3D12HDR : public DXSample
 {
 public:
-<<<<<<< HEAD
-	D3D12HDR(UINT width, UINT height, std::wstring name);
-
-	inline ID3D12Device* GetDevice() { return m_device.Get(); }
-    inline ID3D12CommandQueue* GetCommandQueue() { return m_commandQueue.Get(); }
-	inline ID3D12Resource* GetUIRenderTarget() { return m_UIRenderTarget.Get(); }
-	inline DXGI_FORMAT GetBackBufferFormat() { return m_swapChainFormats[m_currentSwapChainBitDepth]; }
-	inline std::wstring GetDisplayCurve()
-	{
-		return m_rootConstants[DisplayCurve] == sRGB ? L"sRGB" : m_rootConstants[DisplayCurve] == ST2084 ? L"ST.2084" : L"Linear";
-	}
-	inline bool GetHDRSupport() { return m_hdrSupport; }
-	inline float GetReferenceWhiteNits() { return m_referenceWhiteNits; }
-=======
     D3D12HDR(UINT width, UINT height, std::wstring name);
 
     inline ID3D12Device* GetDevice() { return m_device.Get(); }
@@ -54,7 +40,6 @@
     }
     inline bool GetHDRSupport() { return m_hdrSupport; }
     inline float GetReferenceWhiteNits() { return m_referenceWhiteNits; }
->>>>>>> aee9b669
     inline UINT GetHDRMetaDataPoolIndex() { return m_hdrMetaDataPoolIdx; }
 
     static const float HDRMetaDataPool[4][4];
@@ -177,32 +162,6 @@
     bool m_enableUI = true;
     UINT m_hdrMetaDataPoolIdx = 0;
 
-<<<<<<< HEAD
-	// Color.
-	bool m_hdrSupport = false;
-	bool m_enableST2084 = false;
-	float m_referenceWhiteNits = 80.0f;	// The reference brightness level of the display.
-
-	// Synchronization objects.
-	UINT m_frameIndex;
-	HANDLE m_fenceEvent;
-	ComPtr<ID3D12Fence> m_fence;
-	UINT64 m_fenceValues[FrameCount];
-
-	// Track the state of the window.
-	// If it's minimized the app may decide not to render frames.
-	bool m_windowVisible;
-	bool m_windowedMode;
-
-	void LoadPipeline();
-	void LoadAssets();
-	void LoadSizeDependentResources();
-	XMFLOAT3 TransformVertex(XMFLOAT2 point, XMFLOAT2 offset);
-	void UpdateVertexBuffer();
-	void RenderScene();
-	void WaitForGpu();
-	void MoveToNextFrame();
-=======
     // Color.
     bool m_hdrSupport = false;
     bool m_enableST2084 = false;
@@ -227,7 +186,6 @@
     void RenderScene();
     void WaitForGpu();
     void MoveToNextFrame();
->>>>>>> aee9b669
     void EnsureSwapChainColorSpace(SwapChainBitDepth d, bool enableST2084);
     void CheckDisplayHDRSupport();
     void SetHDRMetaData(float MaxOutputNits = 1000.0f, float MinOutputNits = 0.001f, float MaxCLL = 2000.0f, float MaxFALL = 500.0f);
