--- conflicted
+++ resolved
@@ -5,16 +5,10 @@
 ## API Samples
 In the Samples directory, you will find samples that attempt to break off specific features and specific usage scenarios into bite sized chunks. For example, the ExecuteIndirect sample will show you just enough about execute indirect to get started with that feature without diving too deep into multiengine whereas the nBodyGravity sample will delve into multiengine without touching on the execute indirect feature etc. By doing this, we hope to make it easier to get started with DirectX 12.
 
-<<<<<<< HEAD
-=======
 Recent API Sample Updates:
 1. D3D12 Depth Bounds Test: This sample demos how to use depth bounds test with DirectX 12. In addition, it introduces a more flexible way to create pipeline state, called Pipeline State Object Stream (PSO Stream). PSO Stream is required to use Depth Bounds Test feature.
 2. Shader Model 6 Wave Intrinsics: This sample visualizes several new wave intrinsics in Shader Model 6.
 
-## Visual Studio Templates
-In the Templates directory you will find copies of the projects that are available for creation in Visual Studio's "New Project" wizard.
-
->>>>>>> 82be10ec
 ## MiniEngine: A DirectX 12 Engine Starter Kit
 In addition to the samples, we are announcing the first DirectX 12 preview release of the MiniEngine.
 
